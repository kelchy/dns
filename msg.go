// Copyright 2009 The Go Authors. All rights reserved.
// Use of this source code is governed by a BSD-style
// license that can be found in the LICENSE file.

// This is not (yet) optimized for speed.

// DNS packet assembly, see RFC 1035. Converting from - Unpack() -
// and to - Pack() - wire format.
// All the packers and unpackers take a (msg []byte, off int)
// and return (off1 int, ok bool).  If they return ok==false, they
// also return off1==len(msg), so that the next unpacker will
// also fail.  This lets us avoid checks of ok until the end of a
// packing sequence.

package dns

import (
	"encoding/base32"
	"encoding/base64"
	"encoding/hex"
	"math/rand"
	"net"
	"reflect"
	"strconv"
	"time"
)

var (
	ErrUnpack    error = &Error{Err: "unpacking failed"}
	ErrPack      error = &Error{Err: "packing failed"}
	ErrId        error = &Error{Err: "id mismatch"}
	ErrShortRead error = &Error{Err: "short read"}
	ErrConn      error = &Error{Err: "conn holds both UDP and TCP connection"}
	ErrConnEmpty error = &Error{Err: "conn has no connection"}
	ErrServ      error = &Error{Err: "no servers could be reached"}
	ErrKey       error = &Error{Err: "bad key"}
	ErrPrivKey   error = &Error{Err: "bad private key"}
	ErrKeySize   error = &Error{Err: "bad key size"}
	ErrKeyAlg    error = &Error{Err: "bad key algorithm"}
	ErrAlg       error = &Error{Err: "bad algorithm"}
	ErrTime      error = &Error{Err: "bad time"}
	ErrNoSig     error = &Error{Err: "no signature found"}
	ErrSig       error = &Error{Err: "bad signature"}
	ErrSecret    error = &Error{Err: "no secret defined"}
	ErrSigGen    error = &Error{Err: "bad signature generation"}
	ErrAuth      error = &Error{Err: "bad authentication"}
	ErrXfrSoa    error = &Error{Err: "no SOA seen"}
	ErrXfrLast   error = &Error{Err: "last SOA"}
	ErrXfrType   error = &Error{Err: "no ixfr, nor axfr"}
	ErrHandle    error = &Error{Err: "handle is nil"}
	ErrChan      error = &Error{Err: "channel is nil"}
	ErrName      error = &Error{Err: "type not found for name"}
	ErrRRset     error = &Error{Err: "invalid rrset"}
)

// A manually-unpacked version of (id, bits).
// This is in its own struct for easy printing.
type MsgHdr struct {
	Id                 uint16
	Response           bool
	Opcode             int
	Authoritative      bool
	Truncated          bool
	RecursionDesired   bool
	RecursionAvailable bool
	Zero               bool
	AuthenticatedData  bool
	CheckingDisabled   bool
	Rcode              int
}

// The layout of a DNS message.
type Msg struct {
	MsgHdr
	Question []Question
	Answer   []RR
	Ns       []RR
	Extra    []RR
}

// Map of strings for each RR wire type.
var Rr_str = map[uint16]string{
	TypeCNAME:      "CNAME",
	TypeHINFO:      "HINFO",
	TypeMB:         "MB",
	TypeMG:         "MG",
	TypeMINFO:      "MINFO",
	TypeMR:         "MR",
	TypeMX:         "MX",
	TypeNS:         "NS",
	TypePTR:        "PTR",
	TypeSOA:        "SOA",
	TypeTXT:        "TXT",
	TypeSRV:        "SRV",
	TypeNAPTR:      "NAPTR",
	TypeKX:         "KX",
	TypeCERT:       "CERT",
	TypeDNAME:      "DNAME",
	TypeA:          "A",
	TypeAAAA:       "AAAA",
	TypeLOC:        "LOC",
	TypeOPT:        "OPT",
	TypeDS:         "DS",
	TypeDHCID:      "DHCID",
	TypeIPSECKEY:   "IPSECKEY",
	TypeSSHFP:      "SSHFP",
	TypeRRSIG:      "RRSIG",
	TypeNSEC:       "NSEC",
	TypeDNSKEY:     "DNSKEY",
	TypeNSEC3:      "NSEC3",
	TypeNSEC3PARAM: "NSEC3PARAM",
	TypeTALINK:     "TALINK",
	TypeSPF:        "SPF",
	TypeTKEY:       "TKEY", // Meta RR
	TypeTSIG:       "TSIG", // Meta RR
	TypeAXFR:       "AXFR", // Meta RR
	TypeIXFR:       "IXFR", // Meta RR
	TypeANY:        "ANY",  // Meta RR
	TypeURI:        "URI",
	TypeTA:         "TA",
	TypeDLV:        "DLV",
}

// Reverse, needed for string parsing.
var Str_rr = reverseInt16(Rr_str)
var Str_class = reverseInt16(Class_str)

// Map of opcodes strings.
var Str_opcode = reverseInt(Opcode_str)

// Map of rcodes strings.
var Str_rcode = reverseInt(Rcode_str)

// Map of strings for each CLASS wire type.
var Class_str = map[uint16]string{
	ClassINET:   "IN",
	ClassCSNET:  "CS",
	ClassCHAOS:  "CH",
	ClassHESIOD: "HS",
	ClassNONE:   "NONE",
	ClassANY:    "ANY",
}

// Map of strings for opcodes.
var Opcode_str = map[int]string{
	OpcodeQuery:  "QUERY",
	OpcodeIQuery: "IQUERY",
	OpcodeStatus: "STATUS",
	OpcodeNotify: "NOTIFY",
	OpcodeUpdate: "UPDATE",
}

// Map of strings for rcodes.
var Rcode_str = map[int]string{
	RcodeSuccess:        "NOERROR",
	RcodeFormatError:    "FORMERR",
	RcodeServerFailure:  "SERVFAIL",
	RcodeNameError:      "NXDOMAIN",
	RcodeNotImplemented: "NOTIMPL",
	RcodeRefused:        "REFUSED",
	RcodeYXDomain:       "YXDOMAIN", // From RFC 2136
	RcodeYXRrset:        "YXRRSET",
	RcodeNXRrset:        "NXRRSET",
	RcodeNotAuth:        "NOTAUTH",
	RcodeNotZone:        "NOTZONE",
}

// Rather than write the usual handful of routines to pack and
// unpack every message that can appear on the wire, we use
// reflection to write a generic pack/unpack for structs and then
// use it. Thus, if in the future we need to define new message
// structs, no new pack/unpack/printing code needs to be written.

// PackDomainName packs a domain name s into msg[off:].
// Domain names are a sequence of counted strings
// split at the dots. They end with a zero-length string.
func PackDomainName(s string, msg []byte, off int) (off1 int, ok bool) {
	// Add trailing dot to canonicalize name.
	lenmsg := len(msg)
	if n := len(s); n == 0 || s[n-1] != '.' {
		return lenmsg, false // This is an error, should be fqdn
		//		s += "."
	}

	// Each dot ends a segment of the name.
	// We trade each dot byte for a length byte.
	// Except for escaped dots (\.), which are normal dots.
	// There is also a trailing zero.
	// Check that we have all the space we need.
	tot := len(s) + 1
	if off+tot > lenmsg {
		return lenmsg, false
	}

	// Emit sequence of counted strings, chopping at dots.
	begin := 0
	bs := []byte(s)
	ls := len(bs)
	lens := ls
	for i := 0; i < ls; i++ {
		if bs[i] == '\\' {
			for j := i; j < lens-1; j++ {
				bs[j] = bs[j+1]
			}
			ls--
			continue
		}

		if bs[i] == '.' {
			if i-begin >= 1<<6 { // top two bits of length must be clear
				return lenmsg, false
			}
			msg[off] = byte(i - begin)
			off++
			for j := begin; j < i; j++ {
				msg[off] = bs[j]
				off++
			}
			begin = i + 1
		}
	}
	// Root label is special
	if string(bs) == "." {
		return off, true
	}
	msg[off] = 0
	off++
	return off, true
}

// Unpack a domain name.
// In addition to the simple sequences of counted strings above,
// domain names are allowed to refer to strings elsewhere in the
// packet, to avoid repeating common suffixes when returning
// many entries in a single domain.  The pointers are marked
// by a length byte with the top two bits set.  Ignoring those
// two bits, that byte and the next give a 14 bit offset from msg[0]
// where we should pick up the trail.
// Note that if we jump elsewhere in the packet,
// we return off1 == the offset after the first pointer we found,
// which is where the next record will start.
// In theory, the pointers are only allowed to jump backward.
// We let them jump anywhere and stop jumping after a while.
func UnpackDomainName(msg []byte, off int) (s string, off1 int, ok bool) {
	s = ""
	lenmsg := len(msg)
	ptr := 0 // number of pointers followed
Loop:
	for {
		if off >= lenmsg {
			return "", lenmsg, false
		}
		c := int(msg[off])
		off++
		switch c & 0xC0 {
		case 0x00:
			if c == 0x00 {
				// end of name
				break Loop
			}
			// literal string
			if off+c > lenmsg {
				return "", lenmsg, false
			}
			for j := off; j < off+c; j++ {
				if msg[j] == '.' {
					// literal dot, escape it
					s += "\\."
				} else {
					s += string(msg[j])
				}
			}
			s += "."
			off += c
		case 0xC0:
			// pointer to somewhere else in msg.
			// remember location after first ptr,
			// since that's how many bytes we consumed.
			// also, don't follow too many pointers --
			// maybe there's a loop.
			if off >= lenmsg {
				return "", lenmsg, false
			}
			c1 := msg[off]
			off++
			if ptr == 0 {
				off1 = off
			}
			if ptr++; ptr > 10 {
				return "", lenmsg, false
			}
			off = (c^0xC0)<<8 | int(c1)
		default:
			// 0x80 and 0x40 are reserved
			return "", lenmsg, false
		}
	}
	if ptr == 0 {
		off1 = off
	}
	return s, off1, true
}

// Pack a reflect.StructValue into msg.  Struct members can only be uint8, uint16, uint32, string,
// slices and other (often anonymous) structs.
func packStructValue(val reflect.Value, msg []byte, off int) (off1 int, ok bool) {
	for i := 0; i < val.NumField(); i++ {
		//		f := val.Type().Field(i)
		lenmsg := len(msg)
		switch fv := val.Field(i); fv.Kind() {
		default:
			//fmt.Fprintf(os.Stderr, "dns: unknown packing type %v\n", f.Type)
			return lenmsg, false
		case reflect.Slice:
			switch val.Type().Field(i).Tag {
			default:
				//fmt.Fprintf(os.Stderr, "dns: unknown packing slice tag %v\n", f.Tag)
				return lenmsg, false
			case "OPT": // edns
				// Length of the entire option section
				for j := 0; j < val.Field(i).Len(); j++ {
					element := val.Field(i).Index(j)
					// for each code we should do something else
					h, e := hex.DecodeString(string(element.Field(1).String()))
					if e != nil {
						//fmt.Fprintf(os.Stderr, "dns: failure packing OTP")
						return lenmsg, false
					}
					code := uint16(element.Field(0).Uint())
					msg[off], msg[off+1] = packUint16(code)
					// Length
					msg[off+2], msg[off+3] = packUint16(uint16(len(string(h))))
					off += 4

					copy(msg[off:off+len(string(h))], h)
					off += len(string(h))
				}
			case "A":
				// It must be a slice of 4, even if it is 16, we encode
				// only the first 4
				switch fv.Len() {
				case net.IPv6len:
					if off+net.IPv4len > lenmsg {
						//fmt.Fprintf(os.Stderr, "dns: overflow packing A")
						return lenmsg, false
					}
					msg[off] = byte(fv.Index(12).Uint())
					msg[off+1] = byte(fv.Index(13).Uint())
					msg[off+2] = byte(fv.Index(14).Uint())
					msg[off+3] = byte(fv.Index(15).Uint())
					off += net.IPv4len
				case net.IPv4len:
					if off+net.IPv4len > lenmsg {
						//fmt.Fprintf(os.Stderr, "dns: overflow packing A")
						return lenmsg, false
					}
					msg[off] = byte(fv.Index(0).Uint())
					msg[off+1] = byte(fv.Index(1).Uint())
					msg[off+2] = byte(fv.Index(2).Uint())
					msg[off+3] = byte(fv.Index(3).Uint())
					off += net.IPv4len
				case 0:
					// Allowed, for dynamic updates
				default:
					//fmt.Fprintf(os.Stderr, "dns: overflow packing A")
					return lenmsg, false
				}
			case "AAAA":
				if fv.Len() > net.IPv6len || off+fv.Len() > lenmsg {
					//fmt.Fprintf(os.Stderr, "dns: overflow packing AAAA")
					return lenmsg, false
				}
				for j := 0; j < net.IPv6len; j++ {
					msg[off] = byte(fv.Index(j).Uint())
					off++
				}
			case "NSEC": // NSEC/NSEC3
				for j := 0; j < val.Field(i).Len(); j++ {
					var _ = byte(fv.Index(j).Uint())
				}
				// handle type bit maps
				// TODO(mg)
			}
		case reflect.Struct:
			off, ok = packStructValue(fv, msg, off)
		case reflect.Uint8:
			if off+1 > lenmsg {
				//fmt.Fprintf(os.Stderr, "dns: overflow packing uint8")
				return lenmsg, false
			}
			msg[off] = byte(fv.Uint())
			off++
		case reflect.Uint16:
			if off+2 > lenmsg {
				//fmt.Fprintf(os.Stderr, "dns: overflow packing uint16")
				return lenmsg, false
			}
			i := fv.Uint()
			msg[off] = byte(i >> 8)
			msg[off+1] = byte(i)
			off += 2
		case reflect.Uint32:
			if off+4 > lenmsg {
				//fmt.Fprintf(os.Stderr, "dns: overflow packing uint32")
				return lenmsg, false
			}
			i := fv.Uint()
			msg[off] = byte(i >> 24)
			msg[off+1] = byte(i >> 16)
			msg[off+2] = byte(i >> 8)
			msg[off+3] = byte(i)
			off += 4
		case reflect.Uint64:
			// Only used in TSIG, where it stops at 48 bits, so we discard the upper 16
			if off+6 > lenmsg {
				//fmt.Fprintf(os.Stderr, "dns: overflow packing uint64")
				return lenmsg, false
			}
			i := fv.Uint()
			msg[off] = byte(i >> 40)
			msg[off+1] = byte(i >> 32)
			msg[off+2] = byte(i >> 24)
			msg[off+3] = byte(i >> 16)
			msg[off+4] = byte(i >> 8)
			msg[off+5] = byte(i)
			off += 6
		case reflect.String:
			// There are multiple string encodings.
			// The tag distinguishes ordinary strings from domain names.
			s := fv.String()
			switch val.Type().Field(i).Tag {
			default:
				//fmt.Fprintf(os.Stderr, "dns: unknown packing string tag %v", f.Tag)
				return lenmsg, false
			case "base32":
				b32, err := packBase32([]byte(s))
				if err != nil {
					//fmt.Fprintf(os.Stderr, "dns: overflow packing base32")
					return lenmsg, false
				}
				copy(msg[off:off+len(b32)], b32)
				off += len(b32)
			case "base64":
				b64, err := packBase64([]byte(s))
				if err != nil {
					//fmt.Fprintf(os.Stderr, "dns: overflow packing base64")
					return lenmsg, false
				}
				copy(msg[off:off+len(b64)], b64)
				off += len(b64)
			case "domain-name":
				off, ok = PackDomainName(s, msg, off)
				if !ok {
					//fmt.Fprintf(os.Stderr, "dns: overflow packing domain-name")
					return lenmsg, false
				}
			case "size-hex":
				fallthrough
			case "hex":
				// There is no length encoded here
				h, e := hex.DecodeString(s)
				if e != nil {
					//fmt.Fprintf(os.Stderr, "dns: overflow packing (size-)hex string")
					return lenmsg, false
				}
                                if off+hex.DecodedLen(len(s)) > lenmsg {
                                        // Overflow
                                        return lenmsg, false
                                }
				copy(msg[off:off+hex.DecodedLen(len(s))], h)
				off += hex.DecodedLen(len(s))
			case "size":
				// the size is already encoded in the RR, we can safely use the 
				// length of string. String is RAW (not encoded in hex, nor base64)
				copy(msg[off:off+len(s)], s)
				off += len(s)
			case "txt":
				// Counted string: 1 byte length, but the string may be longer
				// than 255, in that case it should be multiple strings, for now:
				fallthrough
			case "":
				// Counted string: 1 byte length.
				if len(s) > 255 || off+1+len(s) > lenmsg {
					//fmt.Fprintf(os.Stderr, "dns: overflow packing string")
					return len(msg), false
				}
				msg[off] = byte(len(s))
				off++
				for i := 0; i < len(s); i++ {
					msg[off+i] = s[i]
				}
				off += len(s)
			}
		}
	}
	return off, true
}

func structValue(any interface{}) reflect.Value {
	return reflect.ValueOf(any).Elem()
}

func packStruct(any interface{}, msg []byte, off int) (off1 int, ok bool) {
	off, ok = packStructValue(structValue(any), msg, off)
	return off, ok
}

// Unpack a reflect.StructValue from msg.
// Same restrictions as packStructValue.
func unpackStructValue(val reflect.Value, msg []byte, off int) (off1 int, ok bool) {
	for i := 0; i < val.NumField(); i++ {
		//		f := val.Type().Field(i)
		lenmsg := len(msg)
		switch fv := val.Field(i); fv.Kind() {
		default:
			//fmt.Fprintf(os.Stderr, "dns: unknown unpacking type %v", f.Type)
			return lenmsg, false
		case reflect.Slice:
			switch val.Type().Field(i).Tag {
			default:
				//fmt.Fprintf(os.Stderr, "dns: unknown unpacking slice tag %v", f.Tag)
				return lenmsg, false
			case "A":
				if off+net.IPv4len > len(msg) {
					//fmt.Fprintf(os.Stderr, "dns: overflow unpacking A")
					return lenmsg, false
				}
				fv.Set(reflect.ValueOf(net.IPv4(msg[off], msg[off+1], msg[off+2], msg[off+3])))
				off += net.IPv4len
			case "AAAA":
				if off+net.IPv6len > lenmsg {
					//fmt.Fprintf(os.Stderr, "dns: overflow unpacking AAAA")
					return lenmsg, false
				}
				fv.Set(reflect.ValueOf(net.IP{msg[off], msg[off+1], msg[off+2], msg[off+3], msg[off+4],
					msg[off+5], msg[off+6], msg[off+7], msg[off+8], msg[off+9], msg[off+10],
					msg[off+11], msg[off+12], msg[off+13], msg[off+14], msg[off+15]}))
				off += net.IPv6len
			case "OPT": // EDNS
				if off+2 > lenmsg {
					//fmt.Fprintf(os.Stderr, "dns: overflow unpacking OPT")
					// No room for anything else
					break
				}
				opt := make([]Option, 1)
				opt[0].Code, off = unpackUint16(msg, off)
				optlen, off1 := unpackUint16(msg, off)
				if off1+int(optlen) > lenmsg {
					//fmt.Fprintf(os.Stderr, "dns: overflow unpacking OPT")
					return lenmsg, false
				}
				opt[0].Data = hex.EncodeToString(msg[off1 : off1+int(optlen)])
				fv.Set(reflect.ValueOf(opt))
				off = off1 + int(optlen)
			case "NSEC": // NSEC/NSEC3
				// Rest of the Record it the type bitmap
				rdlength := int(val.FieldByName("Hdr").FieldByName("Rdlength").Uint())
				rdlength -= (1 + 1 + 2 + len(val.FieldByName("NextDomain").String()) + 1)
				if off+1 > lenmsg {
					//fmt.Fprintf(os.Stderr, "dns: overflow unpacking NSEC")
					return lenmsg, false
				}

				nsec := make([]uint16, 0)
				length := 0
				window := 0
				seen := 2
				for seen < rdlength {
					window = int(msg[off])
					length = int(msg[off+1])
					if length == 0 || length > 32 {
						//fmt.Fprintf(os.Stderr, "dns: overflow unpacking NSEC")
						break
						//                                                return lenmsg, false
					}

					off += 2
					for j := 0; j < length; j++ {
						b := msg[off+j]
						// Check the bits one by one, and set the type
						if b&0x80 == 0x80 {
							nsec = append(nsec, uint16(window*256+j*8+0))
						}
						if b&0x40 == 0x40 {
							nsec = append(nsec, uint16(window*256+j*8+1))
						}
						if b&0x20 == 0x20 {
							nsec = append(nsec, uint16(window*256+j*8+2))
						}
						if b&0x10 == 0x10 {
							nsec = append(nsec, uint16(window*256+j*8+3))
						}
						if b&0x8 == 0x8 {
							nsec = append(nsec, uint16(window*256+j*8+4))
						}
						if b&0x4 == 0x4 {
							nsec = append(nsec, uint16(window*256+j*8+5))
						}
						if b&0x2 == 0x2 {
							nsec = append(nsec, uint16(window*256+j*8+6))
						}
						if b&0x1 == 0x1 {
							nsec = append(nsec, uint16(window*256+j*8+7))
						}
					}
					off += length
					seen += length + 2
				}
				fv.Set(reflect.ValueOf(nsec))
			}
		case reflect.Struct:
			off, ok = unpackStructValue(fv, msg, off)
		case reflect.Uint8:
			if off+1 > lenmsg {
				//fmt.Fprintf(os.Stderr, "dns: overflow unpacking uint8")
				return lenmsg, false
			}
			fv.SetUint(uint64(uint8(msg[off])))
			off++
		case reflect.Uint16:
			var i uint16
			if off+2 > lenmsg {
				//fmt.Fprintf(os.Stderr, "dns: overflow unpacking uint16")
				return lenmsg, false
			}
			i, off = unpackUint16(msg, off)
			fv.SetUint(uint64(i))
		case reflect.Uint32:
			if off+4 > lenmsg {
				//fmt.Fprintf(os.Stderr, "dns: overflow unpacking uint32")
				return lenmsg, false
			}
			fv.SetUint(uint64(uint32(msg[off])<<24 | uint32(msg[off+1])<<16 | uint32(msg[off+2])<<8 | uint32(msg[off+3])))
			off += 4
		case reflect.Uint64:
			// This is *only* used in TSIG where the last 48 bits are occupied
			// So for now, assume a uint48 (6 bytes)
			if off+6 > lenmsg {
				//fmt.Fprintf(os.Stderr, "dns: overflow unpacking uint64")
				return lenmsg, false
			}
			fv.SetUint(uint64(uint64(msg[off])<<40 | uint64(msg[off+1])<<32 | uint64(msg[off+2])<<24 | uint64(msg[off+3])<<16 |
				uint64(msg[off+4])<<8 | uint64(msg[off+5])))
			off += 6
		case reflect.String:
			var s string
			switch val.Type().Field(i).Tag {
			default:
				//fmt.Fprintf(os.Stderr, "dns: unknown unpacking string tag %v", f.Tag)
				return lenmsg, false
			case "hex":
				// Rest of the RR is hex encoded, network order an issue here?
				rdlength := int(val.FieldByName("Hdr").FieldByName("Rdlength").Uint())
                                if off+rdlength > lenmsg {
                                        // too large
                                        return lenmsg, false
                                }
				var consumed int
				switch val.Type().Name() {
				case "RR_DS":
					consumed = 4 // KeyTag(2) + Algorithm(1) + DigestType(1)
				case "RR_SSHFP":
					consumed = 2 // Algorithm(1) + Type(1)
				case "RR_NSEC3PARAM":
					consumed = 5 // Hash(1) + Flags(1) + Iterations(2) + SaltLength(1)
				case "RR_RFC3597":
					fallthrough // Rest is the unknown data
				default:
					consumed = 0 // return len(msg), false?
				}
				s = hex.EncodeToString(msg[off : off+rdlength-consumed])
				off += rdlength - consumed
			case "base64":
				// Rest of the RR is base64 encoded value
				rdlength := int(val.FieldByName("Hdr").FieldByName("Rdlength").Uint())
				// Need to know how much of rdlength is already consumed, in this packet
				var consumed int
				switch val.Type().Name() {
				case "RR_DNSKEY":
					consumed = 4 // Flags(2) + Protocol(1) + Algorithm(1)
				case "RR_RRSIG":
					consumed = 18 // TypeCovered(2) + Algorithm(1) + Labels(1) +
					// OrigTTL(4) + SigExpir(4) + SigIncep(4) + KeyTag(2) + len(signername)
					// Should already be set in the sequence of parsing (comes before)
					// Work because of rfc4034, section 3.17
					consumed += len(val.FieldByName("SignerName").String()) + 1
				default:
					consumed = 0 // TODO
				}
				s = unpackBase64(msg[off : off+rdlength-consumed])
				off += rdlength - consumed
			case "domain-name":
				s, off, ok = UnpackDomainName(msg, off)
				if !ok {
					//fmt.Fprintf(os.Stderr, "dns: failure unpacking domain-name")
					return lenmsg, false
				}
			case "size-base32":
				var size int
				switch val.Type().Name() {
				case "RR_NSEC3":
					switch val.Type().Field(i).Name {
					case "NextDomain":
						name := val.FieldByName("HashLength")
						size = int(name.Uint())
					}
				}
				if off+size > lenmsg {
					//fmt.Fprintf(os.Stderr, "dns: failure unpacking size-base32 string")
					return lenmsg, false
				}
				s = unpackBase32(msg[off : off+size])
				off += size
			case "size-hex":
				// a "size" string, but it must be encoded in hex in the string
				var size int
				switch val.Type().Name() {
				case "RR_NSEC3":
					switch val.Type().Field(i).Name {
					case "Salt":
						name := val.FieldByName("SaltLength")
						size = int(name.Uint())
					case "NextDomain":
						name := val.FieldByName("HashLength")
						size = int(name.Uint())
					}
				case "RR_TSIG":
					switch val.Type().Field(i).Name {
					case "MAC":
						name := val.FieldByName("MACSize")
						size = int(name.Uint())
					case "OtherData":
						name := val.FieldByName("OtherLen")
						size = int(name.Uint())
					}
				}
				if off+size > lenmsg {
					//fmt.Fprintf(os.Stderr, "dns: failure unpacking size-hex string")
					return lenmsg, false
				}
				s = hex.EncodeToString(msg[off : off+size])
				off += size
			case "txt":
				// 1 or multiple txt pieces
				rdlength := int(val.FieldByName("Hdr").FieldByName("Rdlength").Uint())
			Txt:
				if off >= lenmsg || off+1+int(msg[off]) > lenmsg {
					//fmt.Fprintf(os.Stderr, "dns: failure unpacking txt string")
					return lenmsg, false
				}
				n := int(msg[off])
				off++
				for i := 0; i < n; i++ {
					s += string(msg[off+i])
				}
				off += n
				if off < rdlength {
					// More to come
					goto Txt
				}
			case "":
				if off >= lenmsg || off+1+int(msg[off]) > lenmsg {
					//fmt.Fprintf(os.Stderr, "dns: failure unpacking string")
					return lenmsg, false
				}
				n := int(msg[off])
				off++
				for i := 0; i < n; i++ {
					s += string(msg[off+i])
				}
				off += n
			}
			fv.SetString(s)
		}
	}
	return off, true
}

// Helper function for unpacking
func unpackUint16(msg []byte, off int) (v uint16, off1 int) {
	v = uint16(msg[off])<<8 | uint16(msg[off+1])
	off1 = off + 2
	return
}

func unpackStruct(any interface{}, msg []byte, off int) (off1 int, ok bool) {
	off, ok = unpackStructValue(structValue(any), msg, off)
	return off, ok
}

func unpackBase32(b []byte) string {
	b32 := make([]byte, base32.HexEncoding.EncodedLen(len(b)))
	base32.HexEncoding.Encode(b32, b)
	return string(b32)
}

func unpackBase64(b []byte) string {
	b64 := make([]byte, base64.StdEncoding.EncodedLen(len(b)))
	base64.StdEncoding.Encode(b64, b)
	return string(b64)
}

// Helper function for packing
func packUint16(i uint16) (byte, byte) {
	return byte(i >> 8), byte(i)
}

func packBase64(s []byte) ([]byte, error) {
	b64len := base64.StdEncoding.DecodedLen(len(s))
	buf := make([]byte, b64len)
	n, err := base64.StdEncoding.Decode(buf, []byte(s))
	if err != nil {
		return nil, err
	}
	buf = buf[:n]
	return buf, nil
}

// Helper function for packing, mostly used in dnssec.go
func packBase32(s []byte) ([]byte, error) {
	b32len := base32.HexEncoding.DecodedLen(len(s))
	buf := make([]byte, b32len)
	n, err := base32.HexEncoding.Decode(buf, []byte(s))
	if err != nil {
		return nil, err
	}
	buf = buf[:n]
	return buf, nil
}

// Resource record packer.
func packRR(rr RR, msg []byte, off int) (off2 int, ok bool) {
	if rr == nil {
		return len(msg), false
	}

	var off1 int
	// pack twice, once to find end of header
	// and again to find end of packet.
	// a bit inefficient but this doesn't need to be fast.
	// off1 is end of header
	// off2 is end of rr
	off1, ok = packStruct(rr.Header(), msg, off)
	off2, ok = packStruct(rr, msg, off)
	if !ok {
		return len(msg), false
	}

	// pack a third time; redo header with correct data length
	rr.Header().Rdlength = uint16(off2 - off1)
	packStruct(rr.Header(), msg, off)
	return off2, true
	//	rr.Header().Rdlength = uint16(off2 - off1)
	//	if !rr.Header().RawSetRdlength(msg, off) {
	//		return len(msg), false
	//	}
}

// Resource record unpacker.
func unpackRR(msg []byte, off int) (rr RR, off1 int, ok bool) {
	// unpack just the header, to find the rr type and length
	var h RR_Header
	off0 := off
	if off, ok = unpackStruct(&h, msg, off); !ok {
		return nil, len(msg), false
	}
	end := off + int(h.Rdlength)

	// make an rr of that type and re-unpack.
	// again inefficient but doesn't need to be fast. TODO speed
	mk, known := rr_mk[h.Rrtype]
	if !known {
		rr = new(RR_RFC3597)
	} else {
		rr = mk()
	}
	off, ok = unpackStruct(rr, msg, off0)
	if off != end {
		return &h, end, true
	}
	return rr, off, ok
}

// Reverse a map
func reverseInt16(m map[uint16]string) map[string]uint16 {
	n := make(map[string]uint16)
	for u, s := range m {
		n[s] = u
	}
	return n
}

func reverseInt(m map[int]string) map[string]int {
	n := make(map[string]int)
	for u, s := range m {
		n[s] = u
	}
	return n
}

// Convert a MsgHdr to a string, mimic the way Dig displays headers:
//;; opcode: QUERY, status: NOERROR, id: 48404
//;; flags: qr aa rd ra;
func (h *MsgHdr) String() string {
	if h == nil {
		return "<nil> MsgHdr"
	}

	s := ";; opcode: " + Opcode_str[h.Opcode]
	s += ", status: " + Rcode_str[h.Rcode]
	s += ", id: " + strconv.Itoa(int(h.Id)) + "\n"

	s += ";; flags:"
	if h.Response {
		s += " qr"
	}
	if h.Authoritative {
		s += " aa"
	}
	if h.Truncated {
		s += " tc"
	}
	if h.RecursionDesired {
		s += " rd"
	}
	if h.RecursionAvailable {
		s += " ra"
	}
	if h.Zero { // Hmm
		s += " z"
	}
	if h.AuthenticatedData {
		s += " ad"
	}
	if h.CheckingDisabled {
		s += " cd"
	}

	s += ";"
	return s
}

// Pack a msg: convert it to wire format.
func (dns *Msg) Pack() (msg []byte, ok bool) {
	var dh Header

	// Convert convenient Msg into wire-like Header.
	dh.Id = dns.Id
	dh.Bits = uint16(dns.Opcode)<<11 | uint16(dns.Rcode)
	if dns.Response {
		dh.Bits |= _QR
	}
	if dns.Authoritative {
		dh.Bits |= _AA
	}
	if dns.Truncated {
		dh.Bits |= _TC
	}
	if dns.RecursionDesired {
		dh.Bits |= _RD
	}
	if dns.RecursionAvailable {
		dh.Bits |= _RA
	}
	if dns.Zero {
		dh.Bits |= _Z
	}
	if dns.AuthenticatedData {
		dh.Bits |= _AD
	}
	if dns.CheckingDisabled {
		dh.Bits |= _CD
	}

	// Prepare variable sized arrays.
	question := dns.Question
	answer := dns.Answer
	ns := dns.Ns
	extra := dns.Extra

	dh.Qdcount = uint16(len(question))
	dh.Ancount = uint16(len(answer))
	dh.Nscount = uint16(len(ns))
	dh.Arcount = uint16(len(extra))

<<<<<<< HEAD
        // TODO: fix this MG
	// Could work harder to calculate message size,
	// but this is far more than we need and not
	// big enough to hurt the allocator.
	msg = make([]byte, DefaultMsgSize) // TODO, calculate REAL size
=======
        // TODO: still too much, but better than 64K
	msg = make([]byte, dns.Len()*6)
>>>>>>> 8f8633d9

	// Pack it in: header and then the pieces.
	off := 0
	off, ok = packStruct(&dh, msg, off)
	for i := 0; i < len(question); i++ {
		off, ok = packStruct(&question[i], msg, off)
		//                println("Question", off)
	}
	for i := 0; i < len(answer); i++ {
		off, ok = packRR(answer[i], msg, off)
		//               println("Answer", off)
	}
	for i := 0; i < len(ns); i++ {
		off, ok = packRR(ns[i], msg, off)
		//                println("Authority", off)
	}
	for i := 0; i < len(extra); i++ {
		off, ok = packRR(extra[i], msg, off)
		//                println("Additional", off)
	}
	if !ok {
		return nil, false
	}
	return msg[:off], true
}

// Unpack a binary message to a Msg structure.
func (dns *Msg) Unpack(msg []byte) bool {
	// Header.
	var dh Header
	off := 0
	var ok bool
	if off, ok = unpackStruct(&dh, msg, off); !ok {
		return false
	}
	dns.Id = dh.Id
	dns.Response = (dh.Bits & _QR) != 0
	dns.Opcode = int(dh.Bits>>11) & 0xF
	dns.Authoritative = (dh.Bits & _AA) != 0
	dns.Truncated = (dh.Bits & _TC) != 0
	dns.RecursionDesired = (dh.Bits & _RD) != 0
	dns.RecursionAvailable = (dh.Bits & _RA) != 0
	dns.Rcode = int(dh.Bits & 0xF)

	// Arrays.
	dns.Question = make([]Question, dh.Qdcount)
	dns.Answer = make([]RR, dh.Ancount)
	dns.Ns = make([]RR, dh.Nscount)
	dns.Extra = make([]RR, dh.Arcount)

	for i := 0; i < len(dns.Question); i++ {
		off, ok = unpackStruct(&dns.Question[i], msg, off)
	}
	for i := 0; i < len(dns.Answer); i++ {
		dns.Answer[i], off, ok = unpackRR(msg, off)
	}
	for i := 0; i < len(dns.Ns); i++ {
		dns.Ns[i], off, ok = unpackRR(msg, off)
	}
	for i := 0; i < len(dns.Extra); i++ {
		dns.Extra[i], off, ok = unpackRR(msg, off)
	}
	if !ok {
		return false
	}
	if off != len(msg) {
		// TODO(mg) remove eventually
		println("extra bytes in dns packet", off, "<", len(msg))
	}
	return true
}

// Convert a complete message to a string with dig-like output.
func (dns *Msg) String() string {
	if dns == nil {
		return "<nil> MsgHdr"
	}
	s := dns.MsgHdr.String() + " "
	s += "QUERY: " + strconv.Itoa(len(dns.Question)) + ", "
	s += "ANSWER: " + strconv.Itoa(len(dns.Answer)) + ", "
	s += "AUTHORITY: " + strconv.Itoa(len(dns.Ns)) + ", "
	s += "ADDITIONAL: " + strconv.Itoa(len(dns.Extra)) + "\n"
	if len(dns.Question) > 0 {
		s += "\n;; QUESTION SECTION:\n"
		for i := 0; i < len(dns.Question); i++ {
			s += dns.Question[i].String() + "\n"
		}
	}
	if len(dns.Answer) > 0 {
		s += "\n;; ANSWER SECTION:\n"
		for i := 0; i < len(dns.Answer); i++ {
			if dns.Answer[i] != nil {
				s += dns.Answer[i].String() + "\n"
			}
		}
	}
	if len(dns.Ns) > 0 {
		s += "\n;; AUTHORITY SECTION:\n"
		for i := 0; i < len(dns.Ns); i++ {
			if dns.Ns[i] != nil {
				s += dns.Ns[i].String() + "\n"
			}
		}
	}
	if len(dns.Extra) > 0 {
		s += "\n;; ADDITIONAL SECTION:\n"
		for i := 0; i < len(dns.Extra); i++ {
			if dns.Extra[i] != nil {
				s += dns.Extra[i].String() + "\n"
			}
		}
	}
	return s
}

// Len return the message length (in uncompressed wirefmt).
func (dns *Msg) Len() int {
	// Message header is always 12 bytes       
	l := 12
	if len(dns.Question) > 0 {
		for i := 0; i < len(dns.Question); i++ {
			l += dns.Question[i].Len()
		}
	}
	if len(dns.Answer) > 0 {
		for i := 0; i < len(dns.Answer); i++ {
			l += dns.Answer[i].Len()
		}
	}
	if len(dns.Ns) > 0 {
		for i := 0; i < len(dns.Ns); i++ {
			l += dns.Ns[i].Len()
		}
	}
	if len(dns.Extra) > 0 {
		for i := 0; i < len(dns.Extra); i++ {
			l += dns.Extra[i].Len()
		}
	}
	return l
}

// Id return a 16 bits random number to be used as a
// message id. The random provided should be good enough.
func Id() uint16 {
	return uint16(rand.Int()) ^ uint16(time.Now().Nanosecond())
}<|MERGE_RESOLUTION|>--- conflicted
+++ resolved
@@ -983,16 +983,8 @@
 	dh.Nscount = uint16(len(ns))
 	dh.Arcount = uint16(len(extra))
 
-<<<<<<< HEAD
-        // TODO: fix this MG
-	// Could work harder to calculate message size,
-	// but this is far more than we need and not
-	// big enough to hurt the allocator.
-	msg = make([]byte, DefaultMsgSize) // TODO, calculate REAL size
-=======
         // TODO: still too much, but better than 64K
 	msg = make([]byte, dns.Len()*6)
->>>>>>> 8f8633d9
 
 	// Pack it in: header and then the pieces.
 	off := 0
